--- conflicted
+++ resolved
@@ -315,7 +315,6 @@
 		self.best_finalized.as_ref()
 	}
 
-<<<<<<< HEAD
 	/// Return all imported votes for the round (prevotes and precommits).
 	pub(super) fn votes(&self) -> Vec<SignedMessage<H, N, E::Signature, E::Id>> {
 		let prevotes = self.votes.prevotes().into_iter().map(|(id, prevote, signature)| {
@@ -337,14 +336,10 @@
 		prevotes.chain(precommits).collect()
 	}
 
-	/// Return all votes for the round (prevotes and precommits), 
-	/// sorted by imported order and indicating the indices where we voted.
-=======
 	/// Return all votes for the round (prevotes and precommits), sorted by
 	/// imported order and indicating the indices where we voted. At most two
 	/// prevotes and two precommits per voter are present, further equivocations
 	/// are not stored (as they are redundant).
->>>>>>> 4237bdb6
 	pub(super) fn historical_votes(&self) -> &HistoricalVotes<H, N, E::Signature, E::Id> {
 		self.votes.historical_votes()
 	}
