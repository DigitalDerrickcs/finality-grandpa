--- conflicted
+++ resolved
@@ -1,9 +1,10 @@
 language: rust
 
 rust:
-<<<<<<< HEAD
-  - stable
-  - beta
+- stable
+- beta
+- nightly
+
 before_script:
   - rustup toolchain install nightly
   - rustup component add rustfmt --toolchain nightly
@@ -11,10 +12,6 @@
   - cargo +nightly fmt --all -- --check
   - cargo build
   - cargo test
-=======
-- stable
-- beta
-- nightly
 
 matrix:
   allow_failures:
@@ -59,5 +56,4 @@
         mkdir -p "target/cov/$(basename $file)"
         kcov --exclude-pattern=/.cargo,/usr/lib --verify "target/cov/$(basename $file)" "$file"
       done
-      bash <(curl -s https://codecov.io/bash)
->>>>>>> 4237bdb6
+      bash <(curl -s https://codecov.io/bash)